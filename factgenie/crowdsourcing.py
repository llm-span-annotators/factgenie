--- conflicted
+++ resolved
@@ -288,15 +288,8 @@
             assigned_batch = db.loc[
                 (db["annotator_id"] == annotator_id) & (db["status"] == ExampleStatus.ASSIGNED)
             ].iloc[0]
-<<<<<<< HEAD
-            logger.info(
-                f"Reusing batch {assigned_batch['batch_idx']} (annotator group {assigned_batch['annotator_group']})"
-            )
-            return assigned_batch["batch_idx"], assigned_batch["annotator_group"]
-=======
             logging.info(f"Reusing batch {assigned_batch['batch_idx']}")
             return assigned_batch["batch_idx"]
->>>>>>> 55a24a59
 
     # Choose from the batches with the lowest annotator group
     free_batches = db[db["status"] == ExampleStatus.FREE]
@@ -387,10 +380,9 @@
     with app.db["lock"]:
         db = campaign.db
         batch_idx = annotation_set[0]["batch_idx"]
-        annotator_group = annotation_set[0]["annotator_group"]
 
         # select the examples for this batch and annotator group
-        mask = (db["batch_idx"] == batch_idx) & (db["annotator_group"] == annotator_group)
+        mask = db["batch_idx"] == batch_idx
 
         # if the batch is not assigned to this annotator, return an error
         batch_annotator_id = db.loc[mask].iloc[0]["annotator_id"]
@@ -441,9 +433,7 @@
                 row=row,
                 result=res,
             )
-        logger.info(
-            f"Annotations for {campaign_id} (batch {batch_idx}, annotator group {annotator_group}, annotator {annotator_id}) saved."
-        )
+        logger.info(f"Annotations for {campaign_id} (batch {batch_idx}, annotator {annotator_id}) saved.")
 
     final_message_html = markdown.markdown(campaign.metadata["config"]["final_message"])
 
