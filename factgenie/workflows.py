--- conflicted
+++ resolved
@@ -199,39 +199,16 @@
     return annotations_campaign
 
 
-<<<<<<< HEAD
-def create_annotation_example_record(j, jsonl_file, metadata):
-    # campaign metadata can be overwritten by annotation metadata
-    ann_metadata = metadata["config"].copy()
-    ann_metadata["campaign_id"] = metadata["id"]
-    if "metadata" in j:
-        ann_metadata.update(j["metadata"])
-=======
 def create_annotation_example_record(jsonl_line, jsonl_file, metadata):
     # campaign metadata can be overwritten by annotation metadata
     ann_metadata = metadata["config"].copy()
     ann_metadata["campaign_id"] = metadata["id"]
     if "metadata" in jsonl_line:
         ann_metadata.update(jsonl_line["metadata"])
->>>>>>> 58650eb0
 
     return {
         "annotation_span_categories": ann_metadata["annotation_span_categories"],
         "annotator_id": ann_metadata.get("annotator_id"),
-<<<<<<< HEAD
-        "annotator_group": int(ann_metadata.get("annotator_group", 0)),
-        "annotation_granularity": ann_metadata.get("annotation_granularity", "words"),
-        "annotation_overlap_allowed": ann_metadata.get("annotation_overlap_allowed", False),
-        "campaign_id": slugify(ann_metadata["campaign_id"]),
-        "dataset": slugify(j["dataset"]),
-        "example_idx": int(j["example_idx"]),
-        "setup_id": slugify(j["setup_id"]),
-        "split": slugify(j["split"]),
-        "flags": j.get("flags", []),
-        "options": j.get("options", []),
-        "sliders": j.get("sliders", []),
-        "text_fields": j.get("text_fields", []),
-=======
         "annotator_group": ann_metadata.get("annotator_group"),
         "annotation_granularity": ann_metadata.get("annotation_granularity"),
         "annotation_overlap_allowed": ann_metadata.get("annotation_overlap_allowed"),
@@ -244,23 +221,15 @@
         "options": jsonl_line.get("options", []),
         "sliders": jsonl_line.get("sliders", []),
         "text_fields": jsonl_line.get("text_fields", []),
->>>>>>> 58650eb0
         "jsonl_file": jsonl_file,
     }
 
 
 def load_annotations_from_record(line, jsonl_file, metadata, split_spans=False):
-<<<<<<< HEAD
-    j = json.loads(line)
-    annotation_records = []
-
-    record = create_annotation_example_record(j, jsonl_file, metadata)
-=======
     jsonl_line = json.loads(line)
     annotation_records = []
 
     record = create_annotation_example_record(jsonl_line, jsonl_file, metadata)
->>>>>>> 58650eb0
 
     if split_spans:
         for annotation in jsonl_line["annotations"]:
