#!/usr/bin/env python3
import os
import json
import glob
import logging
import pandas as pd
import ast
import coloredlogs

from datetime import datetime
from pathlib import Path

logger = logging.getLogger(__name__)
# coloredlogs.install(level="INFO", logger=logger, fmt="%(asctime)s %(levelname)s %(message)s")


DIR_PATH = os.path.dirname(__file__)
ANNOTATIONS_DIR = os.path.join(DIR_PATH, "annotations")
GENERATIONS_DIR = os.path.join(DIR_PATH, "generations")


class CampaignStatus:
    IDLE = "idle"
    RUNNING = "running"
    FINISHED = "finished"


class ExampleStatus:
    FREE = "free"
    ASSIGNED = "assigned"
    FINISHED = "finished"


class Campaign:
    @classmethod
    def get_name(cls):
        return cls.__name__

    @classmethod
    def get_main_dir(cls):
        return ANNOTATIONS_DIR

    def __init__(self, campaign_id):
        self.campaign_id = campaign_id
        self.dir = os.path.join(self.__class__.get_main_dir(), campaign_id)
        self.db_path = os.path.join(self.dir, "db.csv")
        self.metadata_path = os.path.join(self.dir, "metadata.json")

        self.load_db()
        self.load_metadata()

        # temporary fix for the old campaigns
        if self.metadata.get("status") in ["new", "paused"]:
            self.metadata["status"] = CampaignStatus.IDLE
            self.update_metadata()

        # if the db does not contain the `end` column, add it
        if "end" not in self.db.columns:
            self.db["end"] = ""
            self.update_db(self.db)

    def get_finished_examples(self):
        # load all the JSONL files in the "files" subdirectory
        examples_finished = []

        for jsonl_file in glob.glob(os.path.join(self.dir, "files/*.jsonl")):
            with open(jsonl_file) as f:
                for line in f:
                    example = json.loads(line)
                    examples_finished.append(example)

        return examples_finished

    def update_db(self, db):
        self.db = db
        db.to_csv(self.db_path, index=False)

    def load_db(self):
        dtype_dict = {"annotator_id": str, "start": float, "end": float}

        with open(self.db_path) as f:
            self.db = pd.read_csv(f, dtype=dtype_dict)

    def update_metadata(self):
        with open(self.metadata_path, "w") as f:
            json.dump(self.metadata, f, indent=4)

    def load_metadata(self):
        with open(self.metadata_path) as f:
            self.metadata = json.load(f)

    def clear_all_outputs(self):
        # remove files
        for jsonl_file in glob.glob(os.path.join(self.dir, "files/*.jsonl")):
            os.remove(jsonl_file)

        self.db["status"] = ExampleStatus.FREE
        self.db["annotator_id"] = ""
        self.db["start"] = None
        self.update_db(self.db)

        self.metadata["status"] = CampaignStatus.IDLE
        self.update_metadata()

    def clear_single_output(self, idx, idx_type="example_idx"):
        # Identify the rows where idx_type matches idx
        mask = self.db[idx_type] == idx

        # Update the DataFrame using .loc
        self.db.loc[mask, "status"] = ExampleStatus.FREE
        self.db.loc[mask, "annotator_id"] = ""
        self.db.loc[mask, "start"] = None

        self.update_db(self.db)

        if self.metadata.get("status") == CampaignStatus.FINISHED:
            self.metadata["status"] = CampaignStatus.IDLE
            self.update_metadata()

<<<<<<< HEAD
        logger.info(f"Cleared outputs and assignments for {idx}")
=======
        # remove any outputs from JSONL files
        dataset = self.db.loc[mask, "dataset"].values[0]
        split = self.db.loc[mask, "split"].values[0]
        setup_id = self.db.loc[mask, "setup_id"].values[0]
        example_idx = self.db.loc[mask, idx_type].values[0]

        for jsonl_file in glob.glob(os.path.join(self.dir, "files/*.jsonl")):
            with open(jsonl_file, "r") as f:
                lines = f.readlines()

            with open(jsonl_file, "w") as f:
                for line in lines:
                    data = json.loads(line)
                    if not (
                        data["dataset"] == dataset
                        and data["split"] == split
                        and data["setup_id"] == setup_id
                        and data[idx_type] == example_idx
                    ):
                        f.write(line)
>>>>>>> fd76a0f4


class ExternalCampaign(Campaign):
    def get_stats(self):
        return {}


class HumanCampaign(Campaign):
    def __init__(self, campaign_id, scheduler):
        super().__init__(campaign_id)

        scheduler.add_job(
            self.check_idle_time, "interval", minutes=1, id=f"idle_time_{self.campaign_id}", replace_existing=True
        )

    def check_idle_time(self):
        current_time = datetime.now()
        for _, example in self.db.iterrows():
            if (
                example.status == ExampleStatus.ASSIGNED
                and (current_time - datetime.fromtimestamp(example.start)).total_seconds()
                > self.metadata["config"]["idle_time"] * 60
            ):
                logger.info(f"Freeing example {example.example_idx} for {self.campaign_id} due to idle time")
                self.clear_single_output(example.example_idx)

    def get_examples_for_batch(self, batch_idx):
        annotator_batch = []

        # find all examples for this batch in self.db
        batch_examples = self.db[self.db["batch_idx"] == batch_idx]

        for _, row in batch_examples.iterrows():
            annotator_batch.append(
                {
                    "dataset": row["dataset"],
                    "split": row["split"],
                    "setup_id": row["setup_id"],
                    "example_idx": row["example_idx"],
                    "annotator_group": row["annotator_group"],
                }
            )
        return annotator_batch

    def get_overview(self):
        self.load_db()
        overview_db = self.db.copy()
        # replace NaN with empty string
        overview_db = overview_db.where(pd.notnull(overview_db), "")

        # group by batch idx
        # add a column with the number of examples for each batch
        # for other columns keep first item
        overview_db = overview_db.groupby("batch_idx").agg(
            {
                "dataset": "first",
                "split": "first",
                "example_idx": "count",
                "setup_id": "first",
                "status": "first",
                "start": "first",
                "end": "first",
                "annotator_id": "first",
                "annotator_group": "first",
            }
        )

        overview_db["example_details"] = overview_db.index.map(lambda batch_idx: self.get_examples_for_batch(batch_idx))

        overview_db = overview_db.rename(columns={"example_idx": "example_cnt"}).reset_index()
        overview_db = overview_db.to_dict(orient="records")

        return overview_db

    def get_stats(self):
        # group by batch_idx, keep the first row of each group
        batch_stats = self.db.groupby("batch_idx").first()

        return {
            "total": len(batch_stats),
            "assigned": len(batch_stats[batch_stats["status"] == ExampleStatus.ASSIGNED]),
            "finished": len(batch_stats[batch_stats["status"] == ExampleStatus.FINISHED]),
            "free": len(batch_stats[batch_stats["status"] == ExampleStatus.FREE]),
        }

    def clear_output(self, idx):
        self.clear_single_output(idx, idx_type="batch_idx")


class LLMCampaign(Campaign):
    def get_stats(self):
        return {
            "total": len(self.db),
            "finished": len(self.db[self.db["status"] == ExampleStatus.FINISHED]),
            "free": len(self.db[self.db["status"] == ExampleStatus.FREE]),
        }

    def clear_output(self, idx):
        self.clear_single_output(idx, idx_type="example_idx")


class LLMCampaignEval(LLMCampaign):
    def get_overview(self):
        # pair the examples in db with the finished examples
        # we need to match the examples on (dataset, split, setup, example_idx)
        # add the annotations to the df

        # get the finished examples
        finished_examples = self.get_finished_examples()
        example_index = {
            (ex["dataset"], ex["split"], ex["setup_id"], ex["example_idx"]): str(ex) for ex in finished_examples
        }

        self.load_db()
        overview_db = self.db.copy()
        overview_db["output"] = ""

        for i, row in self.db.iterrows():
            key = (row["dataset"], row["split"], row["setup_id"], row["example_idx"])
            example = ast.literal_eval(example_index.get(key, "{}"))

            annotations = example.get("annotations", [])
            overview_db.at[i, "output"] = str(annotations)

        overview_db = overview_db.to_dict(orient="records")

        return overview_db


class LLMCampaignGen(LLMCampaign):
    @classmethod
    def get_main_dir(cls):
        return GENERATIONS_DIR

    def get_overview(self):
        finished_examples = self.get_finished_examples()

        example_index = {(ex["dataset"], ex["split"], ex["example_idx"]): str(ex) for ex in finished_examples}

        self.load_db()
        overview_db = self.db.copy()
        overview_db["output"] = ""

        for i, row in self.db.iterrows():
            key = (row["dataset"], row["split"], row["example_idx"])
            example = ast.literal_eval(example_index.get(key, "{}"))

            overview_db.at[i, "output"] = str(example.get("out", ""))

        overview_db = overview_db.to_dict(orient="records")
        return overview_db<|MERGE_RESOLUTION|>--- conflicted
+++ resolved
@@ -117,9 +117,8 @@
             self.metadata["status"] = CampaignStatus.IDLE
             self.update_metadata()
 
-<<<<<<< HEAD
         logger.info(f"Cleared outputs and assignments for {idx}")
-=======
+       
         # remove any outputs from JSONL files
         dataset = self.db.loc[mask, "dataset"].values[0]
         split = self.db.loc[mask, "split"].values[0]
@@ -140,7 +139,6 @@
                         and data[idx_type] == example_idx
                     ):
                         f.write(line)
->>>>>>> fd76a0f4
 
 
 class ExternalCampaign(Campaign):
