--- conflicted
+++ resolved
@@ -18,12 +18,8 @@
 </div>
 
 ## 📢  News
-<<<<<<< HEAD
-- **08/10/2024** — We added  [step-by-step walkthrougs](../../wiki/Tutorials) on using factgenie for generating and annotating outputs for a dataset of basketball reports 🏀
-=======
 - **25/10/2024** — We are preparing the first official release. Stay tuned!
 - **08/10/2024** — We added  [step-by-step walkthrougs](../../wiki/00-Tutorials) on using factgenie for generating and annotating outputs for a dataset of basketball reports 🏀
->>>>>>> c5229552
 - **07/10/2024** — We removed the example datasets from the repository. Instead, you can find them in the _External Resources_ section in the _Manage data_ interface.
 - **24/09/2024** — We introduced a brand new factgenie logo!
 - **19/09/2024** — On the Analytics page, you can now see detailed statistics about annotations and compute inter-annotator agreement 📈
